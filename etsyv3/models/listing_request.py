--- conflicted
+++ resolved
@@ -282,7 +282,6 @@
             variation_image.pop("value", None)
         return UpdateVariationImagesRequest(variation_images)
 
-<<<<<<< HEAD
 class UpdateListingPropertyRequest(Request):
     nullable = []
 
@@ -304,7 +303,8 @@
             nullable=UpdateListingPropertyRequest.nullable,
             mandatory=UpdateListingPropertyRequest.mandatory
         )
-=======
+
+
 class UploadListingImageRequest(Request):
     nullable = ["image"]
     mandatory = []
@@ -338,5 +338,4 @@
     def generate_image_bytes_from_file(file):
         with open(file, "rb") as image:
             image_bytes = image.read()
-        return image_bytes
->>>>>>> be2998a8
+        return image_bytes